use super::{healthcheck_response, GcpAuthConfig, GcpCredentials, Scope};
use crate::{
    event::Event,
    sinks::{
        util::{
            http::{https_client, BatchedHttpSink, HttpSink},
            BatchBytesConfig, BoxedRawValue, JsonArrayBuffer, TowerRequestConfig,
        },
        Healthcheck, RouterSink, UriParseError,
    },
    tls::{TlsOptions, TlsSettings},
    topology::config::{DataType, SinkConfig, SinkContext, SinkDescription},
};
<<<<<<< HEAD
use futures::Future;
use http::Uri;
use hyper::{Body, Method, Request};
=======
use bytes::{BufMut, BytesMut};
use futures01::{stream::iter_ok, Future, Sink};
use http::{Method, Uri};
use hyper::{Body, Request};
>>>>>>> 0b921595
use serde::{Deserialize, Serialize};
use serde_json::{json, Value};
use snafu::{ResultExt, Snafu};

#[derive(Debug, Snafu)]
enum HealthcheckError {
    #[snafu(display("Configured topic not found"))]
    TopicNotFound,
}

#[derive(Deserialize, Serialize, Debug, Clone, Default)]
#[serde(deny_unknown_fields)]
pub struct PubsubConfig {
    pub project: String,
    pub topic: String,
    pub emulator_host: Option<String>,
    #[serde(flatten)]
    pub auth: GcpAuthConfig,

    #[serde(default)]
    pub batch: BatchBytesConfig,
    #[serde(default)]
    pub request: TowerRequestConfig,

    pub tls: Option<TlsOptions>,
}

inventory::submit! {
    SinkDescription::new::<PubsubConfig>("gcp_pubsub")
}

#[typetag::serde(name = "gcp_pubsub")]
impl SinkConfig for PubsubConfig {
    fn build(&self, cx: SinkContext) -> crate::Result<(RouterSink, Healthcheck)> {
        let sink = PubsubSink::from_config(self)?;
        let batch_settings = self.batch.unwrap_or(bytesize::mib(10u64), 1);
        let request_settings = self.request.unwrap_with(&Default::default());
        let tls_settings = TlsSettings::from_options(&self.tls)?;

        let healthcheck = sink.healthcheck(&cx, &tls_settings)?;

        let sink = BatchedHttpSink::new(
            sink,
            JsonArrayBuffer::default(),
            request_settings,
            batch_settings,
            Some(tls_settings),
            &cx,
        );

        Ok((Box::new(sink), healthcheck))
    }

    fn input_type(&self) -> DataType {
        DataType::Log
    }

    fn sink_type(&self) -> &'static str {
        "gcp_pubsub"
    }
}

struct PubsubSink {
    api_key: Option<String>,
    creds: Option<GcpCredentials>,
    uri_base: String,
}

impl PubsubSink {
    fn from_config(config: &PubsubConfig) -> crate::Result<Self> {
        // We only need to load the credentials if we are not targetting an emulator.
        let creds = match config.emulator_host {
            None => config.auth.make_credentials(Scope::PubSub)?,
            Some(_) => None,
        };

        let uri_base = match config.emulator_host.as_ref() {
            Some(host) => format!("http://{}", host),
            None => "https://pubsub.googleapis.com".into(),
        };
        let uri_base = format!(
            "{}/v1/projects/{}/topics/{}",
            uri_base, config.project, config.topic,
        );

        Ok(Self {
            api_key: config.auth.api_key.clone(),
            creds,
            uri_base,
        })
    }

    fn healthcheck(&self, cx: &SinkContext, tls: &TlsSettings) -> crate::Result<Healthcheck> {
        let uri = self.uri("")?;
        let mut request = Request::get(uri).body(Body::empty()).unwrap();
        if let Some(creds) = self.creds.as_ref() {
            creds.apply(&mut request);
        }

        let client = https_client(cx.resolver(), tls.clone())?;
        let creds = self.creds.clone();
        let healthcheck =
            client
                .request(request)
                .map_err(Into::into)
                .and_then(healthcheck_response(
                    creds,
                    HealthcheckError::TopicNotFound.into(),
                ));
        Ok(Box::new(healthcheck))
    }

    fn uri(&self, suffix: &str) -> crate::Result<Uri> {
        let mut uri = format!("{}{}", self.uri_base, suffix);
        if let Some(key) = &self.api_key {
            uri = format!("{}?key={}", uri, key);
        }
        uri.parse::<Uri>()
            .context(UriParseError)
            .map_err(Into::into)
    }
}

impl HttpSink for PubsubSink {
    type Input = Value;
    type Output = Vec<BoxedRawValue>;

    fn encode_event(&self, event: Event) -> Option<Self::Input> {
        // Each event needs to be base64 encoded, and put into a JSON object
        // as the `data` item.
        let json = serde_json::to_string(&event.into_log().unflatten()).unwrap();
        Some(json!({ "data": base64::encode(&json) }))
    }

    fn build_request(&self, events: Self::Output) -> http::Request<Vec<u8>> {
        let body = json!({ "messages": events });
        let body = serde_json::to_vec(&body).unwrap();

        let mut builder = hyper::Request::builder();
        builder.method(Method::POST);
        builder.uri(self.uri(":publish").unwrap());
        builder.header("Content-Type", "application/json");

        let mut request = builder.body(body).unwrap();
        if let Some(creds) = &self.creds {
            creds.apply(&mut request);
        }

<<<<<<< HEAD
        request
    }
=======
fn encode_event(event: Event) -> Vec<u8> {
    // Each event needs to be base64 encoded, and put into a JSON object
    // as the `data` item. A trailing comma is added to support multiple
    // events per request, and is stripped in `make_body`.
    let json = serde_json::to_string(&event.into_log()).unwrap();
    format!("{{\"data\":\"{}\"}},", base64::encode(&json)).into_bytes()
>>>>>>> 0b921595
}

#[cfg(test)]
mod tests {
    use super::*;
    use crate::test_util::runtime;

    #[test]
    fn fails_missing_creds() {
        let config: PubsubConfig = toml::from_str(
            r#"
           project = "project"
           topic = "topic"
        "#,
        )
        .unwrap();
        if config
            .build(SinkContext::new_test(runtime().executor()))
            .is_ok()
        {
            panic!("config.build failed to error");
        }
    }
}

#[cfg(test)]
#[cfg(feature = "gcp-pubsub-integration-tests")]
mod integration_tests {
    use super::*;
    use crate::{
        runtime::Runtime,
        test_util::{block_on, random_events_with_stream, random_string},
    };
    use futures::Sink;
    use reqwest::{Client, Method, Response};
    use serde_json::{json, Value};

    const EMULATOR_HOST: &str = "localhost:8681";
    const PROJECT: &str = "testproject";

    fn config(topic: &str) -> PubsubConfig {
        PubsubConfig {
            emulator_host: Some(EMULATOR_HOST.into()),
            project: PROJECT.into(),
            topic: topic.into(),
            ..Default::default()
        }
    }

    fn config_build(
        rt: &Runtime,
        topic: &str,
    ) -> (crate::sinks::RouterSink, crate::sinks::Healthcheck) {
        let cx = SinkContext::new_test(rt.executor());
        config(topic).build(cx).expect("Building sink failed")
    }

    #[test]
    fn publish_events() {
        crate::test_util::trace_init();

        let rt = Runtime::new().unwrap();
        let (topic, subscription) = create_topic_subscription();
        let (sink, healthcheck) = config_build(&rt, &topic);

        block_on(healthcheck).expect("Health check failed");

        let (input, events) = random_events_with_stream(100, 100);

        let pump = sink.send_all(events);
        let _ = block_on(pump).expect("Sending events failed");

        let response = pull_messages(&subscription, 1000);
        let messages = response
            .receivedMessages
            .as_ref()
            .expect("Response is missing messages");
        assert_eq!(input.len(), messages.len());
        for i in 0..input.len() {
            let data = messages[i].message.decode_data();
            let data = serde_json::to_value(data).unwrap();
            let expected = serde_json::to_value(input[i].as_log().all_fields()).unwrap();
            assert_eq!(data, expected);
        }
    }

    #[test]
    fn checks_for_valid_topic() {
        let rt = Runtime::new().unwrap();
        let (topic, _subscription) = create_topic_subscription();
        let topic = format!("BAD{}", topic);
        let (_sink, healthcheck) = config_build(&rt, &topic);
        block_on(healthcheck).expect_err("Health check did not fail");
    }

    fn create_topic_subscription() -> (String, String) {
        let topic = format!("topic-{}", random_string(10));
        let subscription = format!("subscription-{}", random_string(10));
        request(Method::PUT, &format!("topics/{}", topic), json!({}))
            .json::<Value>()
            .expect("Creating new topic failed");
        request(
            Method::PUT,
            &format!("subscriptions/{}", subscription),
            json!({ "topic": format!("projects/{}/topics/{}", PROJECT, topic) }),
        )
        .json::<Value>()
        .expect("Creating new subscription failed");
        (topic, subscription)
    }

    fn request(method: Method, path: &str, json: Value) -> Response {
        let url = format!("http://{}/v1/projects/{}/{}", EMULATOR_HOST, PROJECT, path);
        Client::new()
            .request(method.clone(), &url)
            .json(&json)
            .send()
            .expect(&format!("Sending {} request to {} failed", method, url))
    }

    fn pull_messages(subscription: &str, count: usize) -> PullResponse {
        request(
            Method::POST,
            &format!("subscriptions/{}:pull", subscription),
            json!({
                "returnImmediately": true,
                "maxMessages": count
            }),
        )
        .json::<PullResponse>()
        .expect("Extracting pull data failed")
    }

    #[derive(Debug, Deserialize)]
    #[allow(non_snake_case)]
    struct PullResponse {
        receivedMessages: Option<Vec<PullMessageOuter>>,
    }

    #[derive(Debug, Deserialize)]
    #[allow(non_snake_case)]
    struct PullMessageOuter {
        ackId: String,
        message: PullMessage,
    }

    #[derive(Debug, Deserialize)]
    #[allow(non_snake_case)]
    struct PullMessage {
        data: String,
        messageId: String,
        publishTime: String,
    }

    impl PullMessage {
        fn decode_data(&self) -> TestMessage {
            let data = base64::decode(&self.data).expect("Invalid base64 data");
            let data = String::from_utf8_lossy(&data);
            serde_json::from_str(&data).expect("Invalid message structure")
        }
    }

    #[derive(Debug, Deserialize, Serialize)]
    struct TestMessage {
        timestamp: String,
        message: String,
    }
}<|MERGE_RESOLUTION|>--- conflicted
+++ resolved
@@ -11,16 +11,9 @@
     tls::{TlsOptions, TlsSettings},
     topology::config::{DataType, SinkConfig, SinkContext, SinkDescription},
 };
-<<<<<<< HEAD
-use futures::Future;
+use futures01::Future;
 use http::Uri;
 use hyper::{Body, Method, Request};
-=======
-use bytes::{BufMut, BytesMut};
-use futures01::{stream::iter_ok, Future, Sink};
-use http::{Method, Uri};
-use hyper::{Body, Request};
->>>>>>> 0b921595
 use serde::{Deserialize, Serialize};
 use serde_json::{json, Value};
 use snafu::{ResultExt, Snafu};
@@ -151,7 +144,7 @@
     fn encode_event(&self, event: Event) -> Option<Self::Input> {
         // Each event needs to be base64 encoded, and put into a JSON object
         // as the `data` item.
-        let json = serde_json::to_string(&event.into_log().unflatten()).unwrap();
+        let json = serde_json::to_string(&event.into_log()).unwrap();
         Some(json!({ "data": base64::encode(&json) }))
     }
 
@@ -169,17 +162,8 @@
             creds.apply(&mut request);
         }
 
-<<<<<<< HEAD
         request
     }
-=======
-fn encode_event(event: Event) -> Vec<u8> {
-    // Each event needs to be base64 encoded, and put into a JSON object
-    // as the `data` item. A trailing comma is added to support multiple
-    // events per request, and is stripped in `make_body`.
-    let json = serde_json::to_string(&event.into_log()).unwrap();
-    format!("{{\"data\":\"{}\"}},", base64::encode(&json)).into_bytes()
->>>>>>> 0b921595
 }
 
 #[cfg(test)]
@@ -213,7 +197,7 @@
         runtime::Runtime,
         test_util::{block_on, random_events_with_stream, random_string},
     };
-    use futures::Sink;
+    use futures01::Sink;
     use reqwest::{Client, Method, Response};
     use serde_json::{json, Value};
 
